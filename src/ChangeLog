--- conflicted
+++ resolved
@@ -4,11 +4,9 @@
 - Added option --stop-match-score to set the match score of stop codons.
 - Fixed a bug that caused the qqual output field to not be correctly clipped to the aligned part of the query.
 - Added output fields qseq_gapped and sseq_gapped to the tabular format.
-<<<<<<< HEAD
 - Raised compiler requirement to GCC 4.8.
-=======
 - Fixed a bug that caused the final sequence positions to not be printed in the pairwise format.
->>>>>>> 3548608d
+- Allow using --min-score instead of --top for the LCA computation of the taxonomy output format.
 
 [0.9.24]
 - Fixed a compiler error on macOS.
