/****
DIAMOND protein aligner
Copyright (C) 2013-2020 Max Planck Society for the Advancement of Science e.V.
                        Benjamin Buchfink
                        Eberhard Karls Universitaet Tuebingen
						
Code developed by Benjamin Buchfink <benjamin.buchfink@tue.mpg.de>

This program is free software: you can redistribute it and/or modify
it under the terms of the GNU General Public License as published by
the Free Software Foundation, either version 3 of the License, or
(at your option) any later version.

This program is distributed in the hope that it will be useful,
but WITHOUT ANY WARRANTY; without even the implied warranty of
MERCHANTABILITY or FITNESS FOR A PARTICULAR PURPOSE.  See the
GNU General Public License for more details.

You should have received a copy of the GNU General Public License
along with this program.  If not, see <http://www.gnu.org/licenses/>.
****/

#include <memory>
#include <cstdlib>
#include <sys/stat.h>
#include "../util/command_line_parser.h"
#include "config.h"
#include "../util/util.h"
#include "../util/log_stream.h"
#include "../basic/value.h"
#include "score_matrix.h"
#include "../util/system.h"
#include "reduction.h"
#include "shape_config.h"
#include "../util/io/temp_file.h"
#include "../basic/match.h"
#include "../cluster/cluster_registry.h"
#include "../basic/translate.h"
#include "../dp/dp.h"
#include "masking.h"
#include "../util/system/system.h"
#include "../util/simd.h"
#include "../util/parallel/multiprocessing.h"

using namespace std;

Config config;

Config::Config(int argc, const char **argv, bool check_io)
{
	Command_line_parser parser;
	parser.add_command("makedb", "Build DIAMOND database from a FASTA file")
		.add_command("blastp", "Align amino acid query sequences against a protein reference database")
		.add_command("blastx", "Align DNA query sequences against a protein reference database")
		.add_command("view", "View DIAMOND alignment archive (DAA) formatted file")
		.add_command("help", "Produce help message")
		.add_command("version", "Display version information")
		.add_command("getseq", "Retrieve sequences from a DIAMOND database file")
		.add_command("benchmark", "")
		.add_command("random-seqs", "")
		.add_command("compare", "")
		.add_command("sort", "")
		.add_command("roc", "")
		.add_command("dbstat", "")
		.add_command("modelsim", "")
		.add_command("match-file-stat", "")
		.add_command("model-seqs", "")
		.add_command("opt", "")
		.add_command("mask", "")
		.add_command("fastq2fasta", "")
		.add_command("dbinfo", "Print information about a DIAMOND database file")
		.add_command("test-extra", "")
		.add_command("test-io", "")
		.add_command("db-annot-stats", "")
		.add_command("read-sim", "")
		.add_command("info", "")
		.add_command("seed-stat", "")
		.add_command("smith-waterman", "")
		.add_command("cluster", "")
		.add_command("translate", "")
		.add_command("filter-blasttab", "")
		.add_command("show-cbs", "")
		.add_command("simulate-seqs", "")
		.add_command("split", "")
		.add_command("upgma", "")
		.add_command("upgmamc", "")
		.add_command("test", "")
		.add_command("reverse", "")
		.add_command("compute-medoids", "")
		.add_command("mutate", "")
		.add_command("merge-tsv", "");

	Options_group general("General options");
	general.add()
		("threads", 'p', "number of CPU threads", threads_)
		("db", 'd', "database file", database)
		("out", 'o', "output file", output_file)
		("outfmt", 'f', "output format\n\
\t0   = BLAST pairwise\n\
\t5   = BLAST XML\n\
\t6   = BLAST tabular\n\
\t100 = DIAMOND alignment archive (DAA)\n\
\t101 = SAM\n\n\
\tValue 6 may be followed by a space-separated list of these keywords:\n\n\
\tqseqid means Query Seq - id\n\
\tqlen means Query sequence length\n\
\tsseqid means Subject Seq - id\n\
\tsallseqid means All subject Seq - id(s), separated by a ';'\n\
\tslen means Subject sequence length\n\
\tqstart means Start of alignment in query\n\
\tqend means End of alignment in query\n\
\tsstart means Start of alignment in subject\n\
\tsend means End of alignment in subject\n\
\tqseq means Aligned part of query sequence\n\
\tfull_qseq means Query sequence\n\
\tsseq means Aligned part of subject sequence\n\
\tfull_sseq means Subject sequence\n\
\tevalue means Expect value\n\
\tbitscore means Bit score\n\
\tscore means Raw score\n\
\tlength means Alignment length\n\
\tpident means Percentage of identical matches\n\
\tnident means Number of identical matches\n\
\tmismatch means Number of mismatches\n\
\tpositive means Number of positive - scoring matches\n\
\tgapopen means Number of gap openings\n\
\tgaps means Total number of gaps\n\
\tppos means Percentage of positive - scoring matches\n\
\tqframe means Query frame\n\
\tbtop means Blast traceback operations(BTOP)\n\
\tcigar means CIGAR string\n\
\tstaxids means unique Subject Taxonomy ID(s), separated by a ';' (in numerical order)\n\
\tsscinames means unique Subject Scientific Name(s), separated by a ';'\n\
\tsskingdoms means unique Subject Super Kingdom(s), separated by a ';'\n\
\tskingdoms means unique Subject Kingdom(s), separated by a ';'\n\
\tsphylums means unique Subject Phylum(s), separated by a ';'\n\
\tstitle means Subject Title\n\
\tsalltitles means All Subject Title(s), separated by a '<>'\n\
\tqcovhsp means Query Coverage Per HSP\n\
\tscovhsp means Subject Coverage Per HSP\n\
\tqtitle means Query title\n\
\tqqual means Query quality values for the aligned part of the query\n\
\tfull_qqual means Query quality values\n\
\tqstrand means Query strand\n\
\n\tDefault: qseqid sseqid pident length mismatch gapopen qstart qend sstart send evalue bitscore", output_format)
("verbose", 'v', "verbose console output", verbose)
("log", 0, "enable debug log", debug_log)
("quiet", 0, "disable console output", quiet)
("header", 0, "Write header lines to blast tabular format.", output_header);

	Options_group makedb("Makedb options");
	makedb.add()
		("in", 0, "input reference file in FASTA format", input_ref_file);

	Options_group cluster("Cluster options");
	cluster.add()
		("cluster-algo", 0, "Clustering algorithm (\"multi-step\", \"mcl\")", cluster_algo)
		("cluster-similarity", 0, "Clustering similarity measure", cluster_similarity)
		("mcl-expansion", 0, "MCL expansion coefficient (default=2)", cluster_mcl_expansion, (uint32_t) 2)
		("mcl-inflation", 0, "MCL inflation coefficient (default=2.0)", cluster_mcl_inflation, 2.0)
		("mcl-sparsity-switch", 0, "MCL switch to sparse matrix computation (default=0.8) ", cluster_mcl_sparsity_switch, 0.8);

	Options_group aligner("Aligner options");
	aligner.add()
		("query", 'q', "input query file", query_file)
		("strand", 0, "query strands to search (both/minus/plus)", query_strands, string("both"))
		("un", 0, "file for unaligned queries", unaligned)
		("al", 0, "file or aligned queries", aligned_file)
		("unfmt", 0, "format of unaligned query file (fasta/fastq)", unfmt, string("fasta"))
		("alfmt", 0, "format of aligned query file (fasta/fastq)", alfmt, string("fasta"))
		("unal", 0, "report unaligned queries (0=no, 1=yes)", report_unaligned, -1)
		("max-target-seqs", 'k', "maximum number of target sequences to report alignments for", max_alignments, uint64_t(25))
		("top", 0, "report alignments within this percentage range of top alignment score (overrides --max-target-seqs)", toppercent, 100.0)
		("range-culling", 0, "restrict hit culling to overlapping query ranges", query_range_culling)
		("compress", 0, "compression for output files (0=none, 1=gzip)", compression)
		("evalue", 'e', "maximum e-value to report alignments (default=0.001)", max_evalue, 0.001)
		("min-score", 0, "minimum bit score to report alignments (overrides e-value setting)", min_bit_score)
		("id", 0, "minimum identity% to report an alignment", min_id)
		("query-cover", 0, "minimum query cover% to report an alignment", query_cover)
		("subject-cover", 0, "minimum subject cover% to report an alignment", subject_cover)
		("sensitive", 0, "enable sensitive mode (default: fast)", mode_sensitive)
		("more-sensitive", 0, "enable more sensitive mode (default: fast)", mode_more_sensitive)
		("block-size", 'b', "sequence block size in billions of letters (default=2.0)", chunk_size)
		("index-chunks", 'c', "number of chunks for index processing", lowmem)
		("tmpdir", 't', "directory for temporary files", tmpdir)
		("parallel-tmpdir", 0, "directory for temporary files used by multiprocessing", parallel_tmpdir)
		("gapopen", 0, "gap open penalty", gap_open, -1)
		("gapextend", 0, "gap extension penalty", gap_extend, -1)
		("frameshift", 'F', "frame shift penalty (default=disabled)", frame_shift)
		("long-reads", 0, "short for --range-culling --top 10 -F 15", long_reads)
		("matrix", 0, "score matrix for protein alignment (default=BLOSUM62)", matrix, string("blosum62"))
		("custom-matrix", 0, "file containing custom scoring matrix", matrix_file)
		("lambda", 0, "lambda parameter for custom matrix", lambda)
		("K", 0, "K parameter for custom matrix", K)
		("comp-based-stats", 0, "enable composition based statistics (0/1=default)", comp_based_stats, 1u)
		("masking", 0, "enable masking of low complexity regions (0/1=default)", masking, 1)
		//("seg", 0, "enable SEG masking of queries (yes/no)", seg)
		("query-gencode", 0, "genetic code to use to translate query (see user manual)", query_gencode, 1u)
		("salltitles", 0, "include full subject titles in DAA file", salltitles)
		("sallseqid", 0, "include all subject ids in DAA file", sallseqid)
		("no-self-hits", 0, "suppress reporting of identical self hits", no_self_hits)
		("taxonmap", 0, "protein accession to taxid mapping file", prot_accession2taxid)
		("taxonnodes", 0, "taxonomy nodes.dmp from NCBI", nodesdmp)
		("taxonnames", 0, "taxonomy names.dmp from NCBI", namesdmp)
		("taxonlist", 0, "restrict search to list of taxon ids (comma-separated)", taxonlist)
		("taxon-exclude", 0, "exclude list of taxon ids (comma-separated)", taxon_exclude);

	Options_group advanced("Advanced options");
	advanced.add()
		("algo", 0, "Seed search algorithm (0=double-indexed/1=query-indexed)", algo, -1)
		("bin", 0, "number of query bins for seed search", query_bins, 16u)
		("min-orf", 'l', "ignore translated sequences without an open reading frame of at least this length", run_len)
		("freq-sd", 0, "number of standard deviations for ignoring frequent seeds", freq_sd, 0.0)
		("id2", 0, "minimum number of identities for stage 1 hit", min_identities)
		("window", 'w', "window size for local hit search", window)
		("xdrop", 'x', "xdrop for ungapped alignment", ungapped_xdrop, 12.3)
		("ungapped-score", 0, "minimum alignment score to continue local extension", min_ungapped_score)
		("hit-band", 0, "band for hit verification", hit_band)
		("hit-score", 0, "minimum score to keep a tentative alignment", min_hit_score)
		("gapped-xdrop", 'X', "xdrop for gapped alignment in bits", gapped_xdrop, 20)
		("band", 0, "band for dynamic programming computation", padding)
		("shapes", 's', "number of seed shapes (0 = all available)", shapes)
		("shape-mask", 0, "seed shapes", shape_mask)
		("multiprocessing", 0, "enable distributed-memory parallel processing", multiprocessing)
		("rank-ratio", 0, "include subjects within this ratio of last hit (stage 1)", rank_ratio, -1.0)
		("rank-ratio2", 0, "include subjects within this ratio of last hit (stage 2)", rank_ratio2, -1.0)
		("max-hsps", 0, "maximum number of HSPs per subject sequence to save for each query", max_hsps, 0u)
		("culling-overlap", 0, "minimum range overlap with higher scoring hit to delete a hit (0.5)", inner_culling_overlap, 50.0)
		("taxon-k", 0, "maximum number of targets to report per species", taxon_k, (uint64_t)0)
		("range-cover", 0, "percentage of query range to be covered for hit culling (default=50)", query_range_cover, 50.0)
		("dbsize", 0, "effective database size (in letters)", db_size)
		("no-auto-append", 0, "disable auto appending of DAA and DMND file extensions", no_auto_append)
		("xml-blord-format", 0, "Use gnl|BL_ORD_ID| style format in XML output", xml_blord_format)
		("stop-match-score", 0, "Set the match score of stop codons against each other.", stop_match_score, 1)
		("tantan-minMaskProb", 0, "minimum repeat probability for masking (0.9)", tantan_minMaskProb, 0.9)
		("file-buffer-size", 0, "file buffer size in bytes (67108864)", file_buffer_size, (size_t)67108864);

	Options_group view_options("View options");
	view_options.add()
		("daa", 'a', "DIAMOND alignment archive (DAA) file", daa_file)
		("forwardonly", 0, "only show alignments of forward strand", forwardonly);

	Options_group getseq_options("Getseq options");
	getseq_options.add()
		("seq", 0, "Sequence numbers to display.", seq_no);

	Options_group hidden_options("");
	hidden_options.add()
		("extend-all", 0, "extend all seed hits", extend_all)
		("local-align", 0, "Local alignment algorithm", local_align_mode, 0u)
		("slow-search", 0, "", slow_search)
		("ht", 0, "", ht_mode)
		("old-freq", 0, "", old_freq)
		("match1", 0, "", match_file1)
		("match2", 0, "", match_file2)
		("max-hits", 'C', "maximum number of hits to consider for one seed", hit_cap)
		("seed-freq", 0, "maximum seed frequency", max_seed_freq, -15.0)
		("space-penalty", 0, "", space_penalty, 0.5)
		("reverse", 0, "", reverse)
		("neighborhood-score", 0, "", neighborhood_score)
		("seed-weight", 'w', "", seed_weight, 7u)
		("very-sensitive", 0, "", mode_very_sensitive)
		("idl", 0, "", id_left)
		("idr", 0, "", id_right)
		("idn", 0, "", id_n)
		("bmatch", 0, "", bmatch)
		("bmismatch", 0, "", bmismatch)
		("bcutoff", 0, "", bcutoff)
		("ants", 0, "", n_ants, uint64_t(100))
		("rho", 0, "", rho, 0.99)
		("p_best", 0, "", p_best, 0.05)
		("d_exp", 0, "", d_exp, 1.0)
		("d_new", 0, "", d_new, 1.0)
		("score-estimate-factor", 0, "", score_estimate_factor, 0.0)
		("diag-min-estimate", 0, "", diag_min_estimate, 17)
		("qfilt", 0, "", qfilt)
		("sfilt", 0, "", sfilt)
		("path-cutoff", 0, "", path_cutoff, 0.92)
		("sw", 0, "", use_smith_waterman)
		("superblock", 0, "", superblock, 128)
		("max-cells", 0, "", max_cells, 10000000u)
		("load-balancing", 0, "", load_balancing, (unsigned)Config::query_parallel)
		("br", 0, "", benchmark_ranking)
		("log-query", 0, "", log_query)
		("log-subject", 0, "", log_subject)
		("palign", 0, "", threads_align)
		("score-ratio", 0, "", score_ratio, 0.9)
		("fetch-size", 0, "trace point fetch size", fetch_size, 4096u)
		("target-fetch-size", 0, "number of target sequences to fetch for seed extension", target_fetch_size, 4u)
		("small-query", 0, "", small_query)
		("hashed-seeds", 0, "", hashed_seeds)
		("rank-factor", 0, "", rank_factor, -1.0)
		("transcript-len-estimate", 0, "", transcript_len_estimate, 1.0)
		("no-traceback", 0, "", disable_traceback)
		("family-counts", 0, "", family_counts_file)
		("radix-cluster-buffered", 0, "", radix_cluster_buffered)
		("join-split-size", 0, "", join_split_size, 100000u)
		("join-split-key-len", 0, "", join_split_key_len, 17u)
		("radix-bits", 0, "", radix_bits, 8u)
		("join-ht-factor", 0, "", join_ht_factor, 1.3)
		("sort-join", 0, "", sort_join)
		("simple-freq", 0, "", simple_freq)
		("freq-treshold", 0, "", freq_treshold)
		("filter-locus", 0, "", filter_locus)
		("use-dataset-field", 0, "", use_dataset_field)
		("store-query-quality", 0, "", store_query_quality)
		("swipe-chunk-size", 0, "", swipe_chunk_size, 256u)
		("query-parallel-limit", 0, "", query_parallel_limit, 1000000u)
		("hard-masked", 0, "", hardmasked)
		("cbs-window", 0, "", cbs_window, 40)
		("no-unlink", 0, "", no_unlink)
		("no-dict", 0, "", no_dict)
		("swipe", 0, "", swipe_all)
		("upgma-edge-limit", 0, "", upgma_edge_limit, (uint64_t)10000000)
		("tree", 0, "", tree_file)
		("upgma-dist", 0, "", upgma_dist)
		("upgma-input", 0, "", upgma_input)
		("log-extend", 0, "", log_extend)
		("chaining-maxgap", 0, "", chaining_maxgap, 2000)
		("tantan-maxRepeatOffset", 0, "maximum tandem repeat period to consider (50)", tantan_maxRepeatOffset, 15)
		("tantan-ungapped", 0, "use tantan masking in ungapped mode", tantan_ungapped)
		("family-map", 0, "", family_map)
		("family-map-query", 0, "", family_map_query)
		("chaining-range-cover", 0, "", chaining_range_cover, (size_t)8)
		("index-mode", 0, "index mode (0=4x12, 1=16x9)", index_mode)
		("no-swipe-realign", 0, "", no_swipe_realign)
		("cut-bar", 0, "", cut_bar)
		("bootstrap", 0, "", bootstrap)
		("chaining-maxnodes", 0, "", chaining_maxnodes)
		("cutoff-score-8bit", 0, "", cutoff_score_8bit, 240)
		("min-band-overlap", 0, "", min_band_overlap, 0.2)
		("min-realign-overhang", 0, "", min_realign_overhang, 30)
		("beta", 0, "", beta)
		("ungapped-window", 0, "", ungapped_window, 48)
		("gapped-filter-diag-score", 0, "", gapped_filter_diag_score, 20)
		("gapped-filter-score", 0, "", gapped_filter_score, 0.0)
		("gapped-filter-evalue", 0, "", gapped_filter_evalue, 0.0)
		("gapped-filter-evalue2", 0, "", gapped_filter_evalue2, 0.0)
		("gapped-filter-window", 0, "", gapped_filter_window, 200)
		("output-hits", 0, "", output_hits)
		("ungapped-evalue", 0, "", ungapped_evalue)
		("no-logfile", 0, "", no_logfile)
		("no-heartbeat", 0, "", no_heartbeat)
		("band-bin", 0, "", band_bin, 24)
<<<<<<< HEAD
		("col-bin", 0, "", col_bin, 400);

	parser.add(general).add(makedb).add(aligner).add(advanced).add(view_options).add(getseq_options).add(hidden_options);
=======
		("col-bin", 0, "", col_bin, 400)
		("self", 0, "", self)
		("trace-pt-fetch-size", 0, "", trace_pt_fetch_size, (size_t)10e9);
	
	parser.add(general).add(makedb).add(cluster).add(aligner).add(advanced).add(view_options).add(getseq_options).add(hidden_options);
>>>>>>> a0a9cd37
	parser.store(argc, argv, command);

	if (long_reads) {
		query_range_culling = true;
		if (toppercent == 100.0)
			toppercent = 10.0;
		if (frame_shift == 0)
			frame_shift = 15;
	}

	if (check_io) {
		switch (command) {
		case Config::makedb:
			if (database == "")
				throw std::runtime_error("Missing parameter: database file (--db/-d)");
			if (chunk_size != 0.0)
				throw std::runtime_error("Invalid option: --block-size/-b. Block size is set for the alignment commands.");
			break;
		case Config::blastp:
		case Config::blastx:
			if (database == "")
				throw std::runtime_error("Missing parameter: database file (--db/-d)");
			if (daa_file.length() > 0) {
				if (output_file.length() > 0)
					throw std::runtime_error("Options --daa and --out cannot be used together.");
				if (output_format.size() > 0 && output_format[0] != "daa")
					throw std::runtime_error("Invalid parameter: --daa/-a. Output file is specified with the --out/-o parameter.");
				output_file = daa_file;
			}
			if (daa_file.length() > 0 || (output_format.size() > 0 && (output_format[0] == "daa" || output_format[0] == "100"))) {
				if (compression != 0)
					throw std::runtime_error("Compression is not supported for DAA format.");
				if (!no_auto_append)
					auto_append_extension(output_file, ".daa");
			}
			break;
		case Config::view:
			if (daa_file == "")
				throw std::runtime_error("Missing parameter: DAA file (--daa/-a)");
		default:
			;
		}

		switch (command) {
		case Config::dbinfo:
			if (database == "")
				throw std::runtime_error("Missing parameter: database file (--db/-d)");
		}
	}

	if (hit_cap != 0)
		throw std::runtime_error("Deprecated parameter: --max-hits/-C.");

	if (debug_log)
		verbosity = 3;
	else if (quiet)
		verbosity = 0;
	else if (verbose)
		verbosity = 2;
	else if (((command == Config::view || command == blastx || command == blastp) && output_file == "")
		|| command == Config::version || command == getseq || command == fastq2fasta || command == regression_test)
		verbosity = 0;
	else
		verbosity = 1;

	switch (verbosity) {
	case 0:
		message_stream = Message_stream(false);
		break;
	case 3:
		log_stream = Message_stream(true, !config.no_logfile);
		verbose_stream = Message_stream(true, !config.no_logfile);
		message_stream = Message_stream(true, !config.no_logfile);
		break;
	case 2:
		verbose_stream = Message_stream();
	default:
		;
	}

	invocation = join(" ", vector<string>(&argv[0], &argv[argc]));
	log_stream << invocation << endl;

	if (!no_auto_append) {
		if (command == Config::makedb)
			auto_append_extension(database, ".dmnd");
		else
			auto_append_extension_if_exists(database, ".dmnd");
		if (command == Config::view)
			auto_append_extension(daa_file, ".daa");
		if (compression == 1)
			auto_append_extension(output_file, ".gz");
	}

	if (verbosity >= 1 || command == regression_test) {
		ostream &header_out = command == Config::help ? cout : cerr;
		header_out << Const::program_name << " v" << Const::version_string << "." << (unsigned)Const::build_version << " (C) Max Planck Society for the Advancement of Science" << endl;
		header_out << "Documentation, support and updates available at http://www.diamondsearch.org" << endl << endl;
	}
	log_stream << Const::program_name << " v" << Const::version_string << "." << (unsigned)Const::build_version << endl;
#ifndef NDEBUG
	verbose_stream << "Assertions enabled." << endl;
#endif
	set_option(threads_, std::thread::hardware_concurrency());

	switch (command) {
	case Config::makedb:
	case Config::blastp:
	case Config::blastx:
	case Config::view:
	case Config::cluster:
	case Config::regression_test:
	case Config::compute_medoids:
		message_stream << "#CPU threads: " << threads_ << endl;
	default:
		;
	}

	switch (command) {
	case Config::blastp:
	case Config::blastx:
	case Config::benchmark:
	case Config::model_sim:
	case Config::opt:
	case Config::mask:
	case Config::makedb:
	case Config::cluster:
	case Config::regression_test:
	case Config::compute_medoids:
		if (frame_shift != 0 && command == Config::blastp)
			throw std::runtime_error("Frameshift alignments are only supported for translated searches.");
		if (query_range_culling && frame_shift == 0)
			throw std::runtime_error("Query range culling is only supported in frameshift alignment mode (option -F).");
		if (matrix_file == "")
			score_matrix = Score_matrix(to_upper_case(matrix), gap_open, gap_extend, frame_shift, stop_match_score);
		else {
			if (lambda == 0 || K == 0)
				throw std::runtime_error("Custom scoring matrices require setting the --lambda and --K options.");
			if (gap_open == -1 || gap_extend == -1)
				throw std::runtime_error("Custom scoring matrices require setting the --gapopen and --gapextend options.");
			score_matrix = Score_matrix(matrix_file, lambda, K, gap_open, gap_extend);
		}
		if(command == Config::cluster && !Workflow::Cluster::ClusterRegistry::has(cluster_algo)){
			ostream &header_out = command == Config::help ? cout : cerr;
			header_out << "Unkown clustering algorithm: " << cluster_algo << endl;
			header_out << "Available options are: " << endl;
			for(string c_algo : Workflow::Cluster::ClusterRegistry::getKeys()){
				header_out << "\t" << c_algo << "\t"<< Workflow::Cluster::ClusterRegistry::get(c_algo)->get_description() << endl;
			}
			throw std::runtime_error("Clustering algorithm not found.");
		}
		message_stream << "Scoring parameters: " << score_matrix << endl;
		if (masking == 1)
			Masking::instance = unique_ptr<Masking>(new Masking(score_matrix));
	}

	if (command == Config::blastp || command == Config::blastx || command == Config::benchmark || command == Config::model_sim || command == Config::opt
		|| command == Config::mask || command == Config::cluster || command == Config::compute_medoids || command == Config::regression_test) {
		if (tmpdir == "")
			tmpdir = extract_dir(output_file);

		init_cbs();
		raw_ungapped_xdrop = score_matrix.rawscore(ungapped_xdrop);
		verbose_stream << "CPU features detected: " << SIMD::features() << endl;
	}

	Translator::init(query_gencode);

	if (command == blastx)
		input_value_traits = nucleotide_traits;

	if (command == help)
		parser.print_help();

	if (query_strands != "both" && query_strands != "minus" && query_strands != "plus")
		throw std::runtime_error("Invalid value for parameter --strand");

	if (unfmt == "fastq" || alfmt == "fastq")
		store_query_quality = true;
	if (!aligned_file.empty())
		log_stream << "Aligned file format: " << alfmt << endl;

	/*log_stream << "sizeof(hit)=" << sizeof(hit) << " sizeof(packed_uint40_t)=" << sizeof(packed_uint40_t)
		<< " sizeof(sorted_list::entry)=" << sizeof(sorted_list::entry) << endl;*/

	if (swipe_all) {
		algo = double_indexed;
	}

	use_lazy_dict = false;

	if (query_range_culling && taxon_k != 0)
		throw std::runtime_error("--taxon-k is not supported for --range-culling mode.");

	if (parallel_tmpdir == "") {
		parallel_tmpdir = tmpdir;
	} else {
		if (multiprocessing) {
			char * env_str = std::getenv("SLURM_JOBID");
			if (env_str) {
				parallel_tmpdir = join_path(parallel_tmpdir, "diamond_job_"+string(env_str));
			}
			errno = 0;
			int s = mkdir(parallel_tmpdir.c_str(), 00770);
			if (s != 0) {
				if (errno == EEXIST) {
					// directory did already exist
				} else {
					throw(std::runtime_error("could not create parallel temporary directory " + parallel_tmpdir));
				}
			}
		}
	}

	if (beta && (lowmem != 1))
		throw std::runtime_error("--beta needs -c1.");

	if (multiprocessing) {
	}


	log_stream << "MAX_SHAPE_LEN=" << MAX_SHAPE_LEN;
#ifdef SEQ_MASK
	log_stream << " SEQ_MASK";
#endif
#ifdef STRICT_BAND
	log_stream << " STRICT_BAND";
#endif
	log_stream << endl;
}<|MERGE_RESOLUTION|>--- conflicted
+++ resolved
@@ -3,7 +3,7 @@
 Copyright (C) 2013-2020 Max Planck Society for the Advancement of Science e.V.
                         Benjamin Buchfink
                         Eberhard Karls Universitaet Tuebingen
-						
+
 Code developed by Benjamin Buchfink <benjamin.buchfink@tue.mpg.de>
 
 This program is free software: you can redistribute it and/or modify
@@ -342,17 +342,11 @@
 		("no-logfile", 0, "", no_logfile)
 		("no-heartbeat", 0, "", no_heartbeat)
 		("band-bin", 0, "", band_bin, 24)
-<<<<<<< HEAD
-		("col-bin", 0, "", col_bin, 400);
-
-	parser.add(general).add(makedb).add(aligner).add(advanced).add(view_options).add(getseq_options).add(hidden_options);
-=======
 		("col-bin", 0, "", col_bin, 400)
 		("self", 0, "", self)
 		("trace-pt-fetch-size", 0, "", trace_pt_fetch_size, (size_t)10e9);
-	
+
 	parser.add(general).add(makedb).add(cluster).add(aligner).add(advanced).add(view_options).add(getseq_options).add(hidden_options);
->>>>>>> a0a9cd37
 	parser.store(argc, argv, command);
 
 	if (long_reads) {
