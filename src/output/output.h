/****
DIAMOND protein aligner
Copyright (C) 2013-2020 Max Planck Society for the Advancement of Science e.V.
                        Benjamin Buchfink
                        Eberhard Karls Universitaet Tuebingen
						
Code developed by Benjamin Buchfink <benjamin.buchfink@tue.mpg.de>

This program is free software: you can redistribute it and/or modify
it under the terms of the GNU General Public License as published by
the Free Software Foundation, either version 3 of the License, or
(at your option) any later version.

This program is distributed in the hope that it will be useful,
but WITHOUT ANY WARRANTY; without even the implied warranty of
MERCHANTABILITY or FITNESS FOR A PARTICULAR PURPOSE.  See the
GNU General Public License for more details.

You should have received a copy of the GNU General Public License
along with this program.  If not, see <http://www.gnu.org/licenses/>.
****/

#pragma once
#include <memory>
#include <map>
#include <mutex>
#include "../util/io/output_file.h"
#include "../basic/packed_transcript.h"
#include "../util/text_buffer.h"
#include "../data/reference.h"
#include "../basic/match.h"
#include "../data/ref_dictionary.h"
#include "../basic/parameters.h"
#include "../data/metadata.h"
#include "../util/io/consumer.h"
#include "output_format.h"

inline unsigned get_length_flag(unsigned x)
{
	if (x <= (unsigned)std::numeric_limits<uint8_t>::max())
		return 0;
	else if (x <= (unsigned)std::numeric_limits<uint16_t>::max())
		return 1;
	return 2;
}

inline unsigned get_rev_flag(unsigned frame)
{
	return frame > 2 ? 1 : 0;
}

inline uint8_t get_segment_flag(const Hsp &match)
{
	unsigned rev = get_rev_flag(match.frame);
	return (uint8_t)(get_length_flag(match.score)
		| (get_length_flag(match.oriented_range().begin_) << 2)
		| (get_length_flag(match.subject_range.begin_) << 4)
		| rev << 6);
}

inline uint8_t get_segment_flag(const Hsp_context &match)
{
	unsigned rev = get_rev_flag(match.frame());
	return (uint8_t)(get_length_flag(match.score())
		| (get_length_flag(match.oriented_query_range().begin_) << 2)
		| (get_length_flag(match.subject_range().begin_) << 4)
		| rev << 6);
}

struct IntermediateRecord
{
	void read(BinaryBuffer::Iterator &f)
	{
		f.read(subject_id);
		f.read(flag);
		f.read_packed(flag & 3, score);
		if (config.fast_tsv) {
			f.read(len);
			f.read(identities);
		}
		else if (config.traceback_mode != TracebackMode::SCORE_ONLY) {
			f.read_packed((flag >> 2) & 3, query_begin);
			f.read_varint(query_end);
			f.read_packed((flag >> 4) & 3, subject_begin);
			transcript.read(f);
		}
	}
	interval absolute_query_range() const
	{
		if (query_begin < query_end)
			return interval(query_begin, query_end + 1);
		else
			return interval(query_end, query_begin + 1);
	}
	static size_t write_query_intro(TextBuffer &buf, unsigned query_id)
	{
		size_t seek_pos = buf.size();
		buf.write((uint32_t)query_id).write((uint32_t)0);
		return seek_pos;
	}
	static void finish_query(TextBuffer &buf, size_t seek_pos)
	{
		*(uint32_t*)(&buf[seek_pos + sizeof(uint32_t)]) = safe_cast<uint32_t>(buf.size() - seek_pos - sizeof(uint32_t) * 2);
	}
	static void write(TextBuffer &buf, const Hsp &match, unsigned query_id, size_t subject_id)
	{
		const interval oriented_range (match.oriented_range());
		buf.write(ReferenceDictionary::get().get(current_ref_block, subject_id));
		buf.write(get_segment_flag(match));
		buf.write_packed(match.score);
<<<<<<< HEAD
		if (config.fast_tsv) {
			buf.write(match.length);
			buf.write(match.identities);
		}
		else if (config.traceback_mode != TracebackMode::SCORE_ONLY) {
			buf.write_packed(oriented_range.begin_);
			buf.write_varint(oriented_range.end_);
			buf.write_packed(match.subject_range.begin_);
=======
		if (!output_format->needs_transcript && !output_format->needs_stats)
			return;

		buf.write_packed(oriented_range.begin_);		
		buf.write_packed(match.subject_range.begin_);

		if(output_format->needs_transcript)
>>>>>>> f1f56540
			buf << match.transcript.data();
		else if (output_format->needs_stats) {
			buf.write_varint(oriented_range.end_);
			buf.write_varint(match.subject_range.end_);
			buf.write_varint(match.identities);
			buf.write_varint(match.mismatches);
			buf.write_varint(match.positives); 
			buf.write_varint(match.gap_openings);
			buf.write_varint(match.gaps);
		}
	}
	static void finish_file(Consumer &f)
	{
		const uint32_t i = FINISHED;
		f.consume(reinterpret_cast<const char*>(&i), 4);
	}
	static const uint32_t FINISHED = 0xffffffffu;
	uint32_t query_id, subject_id, score, query_begin, subject_begin, query_end;
	int len, identities;		// for --fast-tsv
	uint8_t flag;
	Packed_transcript transcript;
};

void join_blocks(unsigned ref_blocks, Consumer &master_out, const PtrVector<TempFile> &tmp_file, const Parameters &params, const Metadata &metadata, DatabaseFile &db_file,
					const vector<string> tmp_file_names = vector<string>());

struct OutputSink
{
	OutputSink(size_t begin, Consumer *f) :
		f_(f),
		begin_(begin),
		next_(begin),
		size_(0),
		max_size_(0)
	{}
	void push(size_t n, TextBuffer *buf);
	size_t size() const
	{
		return size_;
	}
	size_t max_size() const
	{
		return max_size_;
	}
	static OutputSink& get()
	{
		return *instance;
	}
	size_t next() const
	{
		return next_;
	}
	size_t begin() const {
		return begin_;
	}
	static std::unique_ptr<OutputSink> instance;
private:
	void flush(TextBuffer *buf);
	std::mutex mtx_;
	Consumer* const f_;
	std::map<size_t, TextBuffer*> backlog_;
	size_t begin_, next_, size_, max_size_;
};

void heartbeat_worker(size_t qend);<|MERGE_RESOLUTION|>--- conflicted
+++ resolved
@@ -108,16 +108,6 @@
 		buf.write(ReferenceDictionary::get().get(current_ref_block, subject_id));
 		buf.write(get_segment_flag(match));
 		buf.write_packed(match.score);
-<<<<<<< HEAD
-		if (config.fast_tsv) {
-			buf.write(match.length);
-			buf.write(match.identities);
-		}
-		else if (config.traceback_mode != TracebackMode::SCORE_ONLY) {
-			buf.write_packed(oriented_range.begin_);
-			buf.write_varint(oriented_range.end_);
-			buf.write_packed(match.subject_range.begin_);
-=======
 		if (!output_format->needs_transcript && !output_format->needs_stats)
 			return;
 
@@ -125,7 +115,6 @@
 		buf.write_packed(match.subject_range.begin_);
 
 		if(output_format->needs_transcript)
->>>>>>> f1f56540
 			buf << match.transcript.data();
 		else if (output_format->needs_stats) {
 			buf.write_varint(oriented_range.end_);
